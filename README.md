# UBC-OCEAN

This repository was developped for a kaggle competition ["UBC-OCEAN"](https://www.kaggle.com/competitions/UBC-OCEAN)

The difficulty of this competition comes from the size of whole slide images (WSI) which are typically gigapixel.

Neural image compression method ([Tellez *et al.*, 2020](https://arxiv.org/abs/1811.02840)) is employed to compress WSI to a much smaller feature space followed by a typical CNN to classify cancer subtype.

Following Tellez *et al.* (2020), Bidirectional GAN ([Donahue *et al.*, 2017](https://arxiv.org/abs/1605.09782)) is used to compress WSI.

Network architecture and training procedure are based on BigGAN ([Brock *et al.*, 2018](https://arxiv.org/abs/1809.11096)) with some modifications. Encoder and generator employ self-attention layer ([Zhang *et al.* 2018](https://arxiv.org/abs/1805.08318)) while only discriminator are normalized by spectral normalization ([Miyato *et al.*, 2018](https://arxiv.org/abs/1802.05957)).
Training procedure follows TTUR ([Heusel *et al.*, 2017](https://arxiv.org/abs/1706.08500)) discriminator is updated twice per generator/encoder update with twice as large learning rate.

# Preliminary results

### BiGAN on SVHN
* Small encoder, generator and discriminators trained for 120 epochs
* The reconstructed images are corresponding to the original images (although some of them don't seem like so)

<img src="asset/epoch120_rec-loss0.309.png">


# Results on UBCO

<<<<<<< HEAD
### VAE

* Encoder consists of five blocks of strided convolution, batch normalization and leaky rely followed by linear projection. Decoder consists of linear layer and five blocks of (nearest) upsampling, convolution, batch normalization and leaky relu.

<img src="asset/epoch29_vae_reconstruted.png">
<img src="asset/vae_training.png">
=======
#### VAE

* Encoder consists of five blocks of strided convolution, batch normalization and leaky rely followed by linear projection. Decoder consists of linear layer and five blocks of (nearest) upsampling, convolution, batch normalization and leaky relu.

<img src="asset/epoch29_vae_reconstruted.png">
>>>>>>> b49e35d6
<|MERGE_RESOLUTION|>--- conflicted
+++ resolved
@@ -1,12 +1,8 @@
 # UBC-OCEAN
 
-This repository was developped for a kaggle competition ["UBC-OCEAN"](https://www.kaggle.com/competitions/UBC-OCEAN)
+This repository was developped for a kaggle competition ["UBC-OCEAN"](https://www.kaggle.com/competitions/UBC-OCEAN). The difficulty of this competition comes from the size of whole slide images (WSI) which are typically gigapixel.
 
-The difficulty of this competition comes from the size of whole slide images (WSI) which are typically gigapixel.
-
-Neural image compression method ([Tellez *et al.*, 2020](https://arxiv.org/abs/1811.02840)) is employed to compress WSI to a much smaller feature space followed by a typical CNN to classify cancer subtype.
-
-Following Tellez *et al.* (2020), Bidirectional GAN ([Donahue *et al.*, 2017](https://arxiv.org/abs/1605.09782)) is used to compress WSI.
+Neural image compression method ([Tellez et al., 2020](https://arxiv.org/abs/1811.02840)) is employed to compress WSI to a much smaller feature space followed by a typical CNN to classify cancer subtype.
 
 Network architecture and training procedure are based on BigGAN ([Brock *et al.*, 2018](https://arxiv.org/abs/1809.11096)) with some modifications. Encoder and generator employ self-attention layer ([Zhang *et al.* 2018](https://arxiv.org/abs/1805.08318)) while only discriminator are normalized by spectral normalization ([Miyato *et al.*, 2018](https://arxiv.org/abs/1802.05957)).
 Training procedure follows TTUR ([Heusel *et al.*, 2017](https://arxiv.org/abs/1706.08500)) discriminator is updated twice per generator/encoder update with twice as large learning rate.
@@ -14,25 +10,7 @@
 # Preliminary results
 
 ### BiGAN on SVHN
-* Small encoder, generator and discriminators trained for 120 epochs
-* The reconstructed images are corresponding to the original images (although some of them don't seem like so)
 
-<img src="asset/epoch120_rec-loss0.309.png">
-
-
-# Results on UBCO
-
-<<<<<<< HEAD
-### VAE
-
-* Encoder consists of five blocks of strided convolution, batch normalization and leaky rely followed by linear projection. Decoder consists of linear layer and five blocks of (nearest) upsampling, convolution, batch normalization and leaky relu.
-
-<img src="asset/epoch29_vae_reconstruted.png">
-<img src="asset/vae_training.png">
-=======
-#### VAE
-
-* Encoder consists of five blocks of strided convolution, batch normalization and leaky rely followed by linear projection. Decoder consists of linear layer and five blocks of (nearest) upsampling, convolution, batch normalization and leaky relu.
-
-<img src="asset/epoch29_vae_reconstruted.png">
->>>>>>> b49e35d6
+| generated | reconstructed |
+| - | - |
+| <img src="asset/svhn_generated.png"> | <img src="asset/svhn_reconstructed.png"> |